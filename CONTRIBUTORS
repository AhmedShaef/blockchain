--- conflicted
+++ resolved
@@ -5,21 +5,12 @@
 # the individual or the individual's organization has agreed to
 # the appropriate Contributor License Agreement, found here:
 #
-<<<<<<< HEAD
-# http://code.google.com/legal/individual-cla-v1.0.html
-# http://code.google.com/legal/corporate-cla-v1.0.html
-=======
 #     http://code.google.com/legal/individual-cla-v1.0.html
 #     http://code.google.com/legal/corporate-cla-v1.0.html
->>>>>>> a9228176
 #
 # The agreement for individuals can be filled out on the web.
 # Names should be added to this file like so:
-<<<<<<< HEAD
-# Name <email address>
-=======
 #     Name <email address>
->>>>>>> a9228176
 #
 # An entry with two email addresses specifies that the
 # first address should be used in the submit logs and
